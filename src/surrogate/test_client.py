--- conflicted
+++ resolved
@@ -30,54 +30,4 @@
         for param in self._training_params:
             if not isinstance(param, np.ndarray):
                 param = np.array([param,])
-<<<<<<< HEAD
-            print(param.tolist())
-            result = self._control_call([param.tolist()])
-            value_pair = [param, np.exp(result[0][0])]
-            surrogate_used = result[2][0]
-            if surrogate_used:
-                self._evals_before_each_checkpoint[-1].append(value_pair)
-            else:
-                last_evals = copy.deepcopy(self._evals_before_each_checkpoint[-1])
-                self._evals_before_each_checkpoint.append(last_evals)
-
-    # ----------------------------------------------------------------------------------------------
-    def visualize(self):
-        if self._visualization_file is not None:
-            if not self._visualization_file.parent.is_dir():
-                self._visualization_file.parent.mkdir(parents=True, exist_ok=True)
-            checkpoint_files = self._find_online_checkpoints(self._online_checkpoint_path)
-            num_checkpoints = len(self._evals_before_each_checkpoint)
-
-            with PdfPages(self._visualization_file) as pdf:
-                self._test_surrogate.load_checkpoint(self._offline_checkpoint_path)
-                viz.visualize_checkpoint(
-                    pdf,
-                    self._test_surrogate,
-                    self._test_params,
-                    self._evals_before_each_checkpoint[0],
-                )
-
-                for i in range(num_checkpoints-1):
-                    checkpoint_file = [file for file in checkpoint_files if f"{i}" in file][0]
-                    self._test_surrogate.load_checkpoint(
-                        self._online_checkpoint_path / checkpoint_file
-                    )
-                    viz.visualize_checkpoint(
-                        pdf,
-                        self._test_surrogate,
-                        self._test_params,
-                        self._evals_before_each_checkpoint[i + 1],
-                    )
-
-    # ----------------------------------------------------------------------------------------------
-    @staticmethod
-    def _find_online_checkpoints(directory):
-        files = []
-        for file in os.listdir(directory):
-            if ("surrogate_checkpoint" in file) and ("pretraining" not in file):
-                files.append(file)
-        return files
-=======
-            _ = self._control_call([param.tolist()])
->>>>>>> c3e0a148
+            _ = self._control_call([param.tolist()]